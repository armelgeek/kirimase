--- conflicted
+++ resolved
@@ -1,10 +1,6 @@
 {
   "name": "kirimase",
-<<<<<<< HEAD
-  "version": "0.0.27",
-=======
   "version": "0.0.28",
->>>>>>> 35a5374b
   "description": "A Rails-like CLI for building full-stack Next.js apps faster",
   "main": "index.js",
   "type": "module",
